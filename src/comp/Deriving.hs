module Deriving(derive) where

import Data.List(intercalate)
import Util(log2, checkEither, headOrErr, lastOrErr)
import Error(internalError, EMsg, ErrMsg(..), ErrorHandle, bsError)
import Flags(Flags)
import Position
import Id
import PreIds(
              -- identifiers
              tmpTyVarIds, tmpVarXIds, tmpVarYIds, id_x, id_y, id_val,
              -- internal type constructors
              idId, idPrimPair, idArrow, idFmt,
              -- internal type fields
              idPrimFst, idPrimSnd,
              -- internal classes
              idClsUninitialized, idUndefined,
              -- internal class members
              idPrimMakeUninitialized, idPrimUninitialized, idMakeUndef, idBuildUndef,
              -- type constructors
              idBit, idAdd, idMax,
              idConc, idConcPrim, idConcPoly, idMeta,
              idMetaData, idMetaConsNamed, idMetaConsAnon, idMetaField,
              -- classes
              idEq, idBits, idFShow, idBounded, idDefaultValue, idGeneric,
              -- class members
              idPack, idUnpack,
              idEqual, idNotEqual,
              idfshow,
              idMaxBound, idMinBound,
              id_defaultValue,
              idFrom, idTo,
              -- functions
<<<<<<< HEAD
              idPrimUnit, idPrimUnitAt,
=======
              idPrintType,
              idPrimError,
              idPrimUnitAt,
>>>>>>> 91ef3018
              idFalse, idTrue, idNot, idAnd,
              idPrimOrd, idPrimChr,
              idPrimSplit, idPrimConcat, idPrimTrunc,
              idFormat,
              idIdentityAt,
              )
import CSyntax
import CSyntaxUtil
import CSyntaxTypes
import Type(fn, tBool, tBit)
-- never make a type without a kind in Deriving
-- kind inference has already happened, so don't waste work
import CType hiding (cTVar, cTCon)
import Pred
import Data.Maybe
import PFPrint
import SymTab
import TIMonad
import TCMisc
import FStringCompat
import GenWrapUtils(addInternalProp)

import qualified Data.Set as S

--import Debug.Trace

-- Classes that we always derive implicitly
requiredClasses :: [Id]
requiredClasses = [idGeneric]

-- | Derive instances for all types with deriving (...) in a package, and
-- return the package agumented with the instance definitions.
derive :: ErrorHandle -> Flags -> SymTab -> CPackage -> IO CPackage
derive errh flags r (CPackage i exps imps fixs ds includes) =
    let all_ds = ds ++ concat [ cs | (CImpSign _ _ (CSignature _ _ _ cs)) <- imps ]
        -- Create an environment, that maps IDs to definitions for *all*
        -- top-level definitions (eg value defns, type decls, tyepeclass decls,
        -- instance defns etc). NB we only need the typeclass decls
        env = [ (unQualId i, d) | d <- all_ds, (Right i) <- [getName d] ]
    in  case checkEither (concatMap (doDer flags r i env) ds) of
          -- If deriving succeeded, return the updated CPackage with the extra
          -- declarations.
          Right dss'  -> return (CPackage i exps imps fixs (concat dss') includes)
          Left msgs@(msg:rest) -> bsError errh msgs
          Left [] -> internalError "Deriving.derive: doDer failed with empty error list!]"

-- my guesses at the arguments:
--  packageid  =  id of the package
--  xs =  available bindings
--  d  =  single definition potentially requiring deriving
doDer :: Flags -> SymTab -> Id -> [(Id, CDefn)] -> CDefn ->
         [Either EMsg [CDefn]]
doDer flags r packageid xs data_decl@(Cdata {}) =
    let unqual_name = iKName (cd_name data_decl)
        qual_name = qualId packageid unqual_name
        Just (TypeInfo _ kind _ _) = findType r qual_name
        ty_var_names = cd_type_vars data_decl
        ty_var_kinds = getArgKinds kind
        ty_vars = zipWith cTVarKind ty_var_names ty_var_kinds
        orig_sums = cd_original_summands data_decl
        int_sums = cd_internal_summands data_decl
        derivs = cd_derivings data_decl
        derivs' = addRequiredDerivs flags r qual_name ty_vars requiredClasses derivs
    in Right [data_decl] : map (doDataDer r packageid xs qual_name ty_vars orig_sums int_sums) derivs'
doDer flags r packageid xs struct_decl@(Cstruct _ s i ty_var_names fields derivs) =
    let unqual_name = iKName i
        qual_name = qualId packageid unqual_name
        Just (TypeInfo _ kind _ _) = findType r qual_name
        ty_var_kinds = getArgKinds kind
        ty_vars = zipWith cTVarKind ty_var_names ty_var_kinds
        derivs' = addRequiredDerivs flags r qual_name ty_vars requiredClasses derivs
    in Right [struct_decl] : map (doStructDer r packageid xs qual_name ty_vars fields) derivs'
doDer flags r packageid xs prim_decl@(CprimType (IdKind i kind))
    -- "special" typeclasses only need to be derived for ordinary types
    | res_kind /= KStar = [Right [prim_decl]]
    -- Id__ a will pick up typeclass instances from the type a
    | qual_name == idId = [Right [prim_decl]]
    | null derivs = [Right [prim_decl]]
    | otherwise = Right [prim_decl] :
                     map (doPrimTypeDer qual_name ty_vars) derivs
  where qual_name = qualId packageid i
        res_kind = getResKind kind
        ty_var_kinds = getArgKinds kind
        ty_vars = zipWith cTVarKind tmpTyVarIds ty_var_kinds
        derivs = addRequiredDerivs flags r qual_name ty_vars requiredClasses []
doDer flags r packageid xs (CprimType idk) =
    internalError ("CprimType no kind: " ++ ppReadable idk)
doDer flags r packageid xs d = [Right [d]]

doPrimTypeDer :: Id -> [Type] -> CTypeclass -> Either EMsg [CDefn]
doPrimTypeDer i vs (CTypeclass di)
    | qualEq di idGeneric          = Right [doPrimTypeGeneric i vs]
    | otherwise =  internalError ("attempt to derive " ++ ppReadable di
                        ++ " for primitive type: " ++
                        (ppReadable (cTApplys (cTCon i) vs)))

doPrimTypeGeneric :: Id -> [CType] -> CDefn
doPrimTypeGeneric i vs = Cinstance (CQType [] (TAp (TAp (cTCon idGeneric) ty) rep)) [from, to]
  where ty  = cTApplys (cTCon i) vs
        rep = TAp (cTCon idConcPrim) ty
        from = CLValue idFromNQ [CClause [] [] $ CCon idConcPrim []] []
        var = mkId noPosition $ mkFString $ "a"
        to = CLValue idToNQ [CClause [CPCon idConcPrim $ [CPVar var]] [] $ CVar var] []

-- | Derive an instance of a typeclass that the compiler knows about (eg Eq
-- or FShow) for a given data (sum type), and return the instance definitions.
-- my guesses at the arguments:
--  xs  =  available bindings
--  i   =  qualified id of the data type
--  vs  =  argument type variables of the data type
--  ocs =  original summands of the data type
--         (an id and a list of types of its arguments)
--  cs  =  internal summands of the data type
--         (an id and one type -- the list became a struct)
--  di  =  the class to be derived
doDataDer :: SymTab -> Id -> [(Id, CDefn)] -> Id -> [Type] -> COSummands -> CSummands ->
             CTypeclass -> Either EMsg [CDefn]
doDataDer _ _ xs i vs ocs cs (CTypeclass di) | qualEq di idEq =
  Right [doDEq (getPosition di) i vs ocs cs]
doDataDer _ _ xs i vs ocs cs (CTypeclass di) | qualEq di idBits =
  doDBits (getPosition di) i vs ocs cs
doDataDer _ _ xs i vs ocs cs (CTypeclass di) | qualEq di idBounded =
  Right [doDBounded (getPosition di) i vs ocs cs]
doDataDer _ _ xs i vs ocs cs (CTypeclass di) | qualEq di idDefaultValue =
  Right [doDDefaultValue (getPosition di) i vs ocs cs]
doDataDer r packageid xs i vs ocs cs (CTypeclass di) | qualEq di idGeneric =
  doDGeneric r packageid (getPosition di) i vs ocs cs
doDataDer _ _ xs i vs ocs cs (CTypeclass di) | qualEq di idFShow =
  Right [doDFShow (getPosition di) i vs ocs cs]
-- If the deriving class is successfully looked up and if it isomorphic to
-- another type, that is it has only one disjunct taking only one argument,
-- then inherit the instance from that type.
doDataDer _ _ xs i vs [cos@(COriginalSummand { cos_arg_types = [CQType _ ty]})] cs di
    | fieldSet `S.isSubsetOf` tvset,
      Just (Cclass _ _ _ [v] _ fs) <- lookup (typeclassId di) xs = Right [inst]
  where tvset  = S.fromList (concatMap tv vs)
        fieldType = cos_arg_types cos
        fieldSet = S.fromList (tv fieldType)
        Just (Cclass _ _ _ [v] _ fs) = lookup (typeclassId di) xs
        ity = foldl TAp (cTCon i) vs
        inst = Cinstance (CQType [CPred di [ty]] (TAp (cTCon $ typeclassId di) ity)) (map conv fs)
        conv (CField { cf_name = f, cf_type = CQType _ t }) =
            CLValue (unQualId f)
                        [CClause [] []
                         (mkConv con coCon tmpVarXIds tv t (CVar f))] []
          where (Just kind) = getTypeKind t
                tv = cTVarKind v kind
        cn = getCOSName cos
        con e = CCon cn [e]
        coCon e = Ccase (getPosition di)
                        e
                        [CCaseArm { cca_pattern = CPCon cn [CPVar id_y],
                                    cca_filters = [],
                                    cca_consequent = CVar id_y }]
doDataDer _ _ xs i vs ocs cs (CTypeclass di) =
  Left (getPosition di, ECannotDerive (pfpString di))

-- | Derive an instance of a typeclass that the compiler knows about (eg Eq or
-- FShow) for a given struct (prod type), and return the instance definitions.
doStructDer :: SymTab -> Id -> [(Id, CDefn)] -> Id -> [Type] -> CFields -> CTypeclass
            -> Either EMsg [CDefn]
doStructDer _ _ _ i vs cs (CTypeclass di) | qualEq di idEq =
  Right [doSEq (getPosition di) i vs cs]
doStructDer _ _ _ i vs cs (CTypeclass di) | qualEq di idBits =
  Right [doSBits (getPosition di) i vs cs]
doStructDer _ _ _ i vs cs (CTypeclass di) | qualEq di idBounded =
  Right [doSBounded (getPosition di) i vs cs]
doStructDer _ _ _ i vs cs (CTypeclass di) | qualEq di idDefaultValue =
  Right [doSDefaultValue (getPosition di) i vs cs]
doStructDer r packageid _ i vs cs (CTypeclass di) | qualEq di idGeneric =
  doSGeneric r packageid (getPosition di) i vs cs
doStructDer _ _ _ i vs cs (CTypeclass di) | qualEq di idFShow =
  Right [doSFShow (getPosition di) i vs cs]
-- If the struct is isomorphic to another type (that is, it as only one
-- field, of that other type), then inherit the instance from that type.
doStructDer _ _ xs i vs [field] di
    | fieldSet `S.isSubsetOf` tvset,
      Just (Cclass _ _ _ [v] _ fs) <- lookup (typeclassId di) xs = Right [inst]
  where tvset  = S.fromList (concatMap tv vs)
        fieldType = cf_type field
        fieldSet = S.fromList (tv fieldType)
        Just (Cclass _ _ _ [v] _ fs) = lookup (typeclassId di) xs
        ity = foldl TAp (cTCon i) vs
        CQType _ type_no_qual = fieldType
        inst = Cinstance (CQType [CPred di [type_no_qual]]
                          (TAp (cTCon $ typeclassId di) ity)) (map conv fs)
        conv (CField { cf_name = f, cf_type = CQType _ t }) =
                CLValue (unQualId f) [CClause [] [] (mkConv con coCon tmpVarXIds tv t (CVar f))] []
          where (Just kind) = getTypeKind t
                tv = cTVarKind v kind
        con e = CStruct i [(cf_name field, e)]
        coCon e = CSelectTT i e (cf_name field)
doStructDer _ _ _ i vs cs (CTypeclass di) | isTCId i =
  -- ignore bad deriving, it should be handled in the data case
  Right []
doStructDer _ _ _ i vs cs (CTypeclass di) =
  Left (getPosition di, ECannotDerive (pfpString di))


-- -------------------------

-- | Derive Eq for a struct (product type), and return the instance definition.
-- Two struct values are equal if all their fields are equal.
doSEq :: Position -> Id -> [Type] -> CFields -> CDefn
doSEq dpos ti vs fs = Cinstance (CQType ctx (TAp (cTCon idEq) ty)) [eq, ne]
  where ctx = map (\ (CField { cf_type = CQType _ t }) -> CPred (CTypeclass idEq) [t]) fs
        ty = cTApplys (cTCon ti) vs
        qt = CQType [] (ty `fn` ty `fn` tBool)
        eq = CLValueSign (CDef (idEqualNQ dpos) qt [eqc]) []
        ne = CLValueSign (CDef (idNotEqualNQ dpos) qt [nec]) []
        eqc = CClause [CPVar id_x, CPVar id_y] [] eqb
        nec = CClause [CPVar id_x, CPVar id_y] [] (eNot (cVApply idEqual [vx, vy]))
        vx = CVar id_x
        vy = CVar id_y
        eqb =
                case fs of
                [] -> eTrue
                fs -> foldr1 eAnd
                      [cVApply idEqual [CSelectTT ti vx (cf_name field),
                                        CSelectTT ti vy (cf_name field)]
                       | field <- fs ]

-- | Derive Eq for a data (sum type), and return the instance definition
-- Two sum type values are equal if they have the same constructor and the
-- constructor args are equal. Enums are handled similarly (but with slight
-- simplification.)
doDEq :: Position -> Id -> [Type] -> COSummands -> CSummands -> CDefn
doDEq dpos i vs ocs cs = Cinstance (CQType ctx (TAp (cTCon idEq) ty)) [eq, ne]
  where ctx | isEnum ocs = []
            | otherwise = concat [(CPred (CTypeclass idEq) [t] : ps) | oc <- ocs, CQType ps t <- cos_arg_types oc  ]
        ty = cTApplys (cTCon i) vs
        qt = CQType [] (ty `fn` ty `fn` tBool)
        eq = CLValueSign (CDef (idEqualNQ dpos) qt [eqc]) []
        ne = CLValueSign (CDef (idNotEqualNQ dpos) qt [nec]) []
        eqc = CClause [CPVar id_x, CPVar id_y] [] eqb
        nec = CClause [CPVar id_x, CPVar id_y] [] (eNot (cVApply idEqual [vx, vy]))
        vx = CVar id_x
        vy = CVar id_y
        eqb | isEnum ocs = cVApply idEqual [hasSz (cVApply idPrimOrd [vx]) sz,
                                            cVApply idPrimOrd [vy]]
            | otherwise =
                Ccase dpos
                      vx
                      (map gen ocs ++
                       [CCaseArm { cca_pattern = CPAny noPosition,
                                   cca_filters = [],
                                   cca_consequent = eFalse }])
        -- max tag: the highest tag encoding
        max_tag | null cs = 0
                | otherwise = foldr1 max $ map cis_tag_encoding cs
        sz = cTNum (log2 $ max_tag + 1) tpos
        gen :: COriginalSummand -> CCaseArm
        gen cos =
            CCaseArm { cca_pattern = CPCon1 i cn (CPVar id_x1),
                       cca_filters = [CQGen noType
                                      (CPCon1 i cn (CPVar id_y1)) vy],
                       cca_consequent = cmp }
                where ts = cos_arg_types cos
                      cn = getCOSName cos
                      n = length ts
                      id_x1 = head tmpVarXIds
                      id_y1 = head tmpVarYIds
                      cmp = if n == 0 then eTrue else cVApply idEqual [CVar id_x1, CVar id_y1]
        tpos = getIdPosition i


-- -------------------------

-- | Derive Bits for a struct (product type), and return the instance defn.
-- Recursively pack/unpack each field, and concatenate/split the results.
doSBits :: Position -> Id -> [Type] -> CFields -> CDefn
doSBits dpos ti vs fields = Cinstance (CQType ctx (cTApplys (cTCon idBits) [aty, sz])) [pk, un]
  where tiPos = getPosition ti
        ctx = bCtx ++ aCtx ++ cCtx
        cCtx = concatMap (\ (CField { cf_type = CQType q _}) -> q) fields
        bCtx = zipWith (\ (CField { cf_type = cqt@(CQType _ t) }) sv ->
                        CPred (CTypeclass idBits)
                                  [t, cTVarKind
                                      (setIdPosition (getPosition cqt) sv)
                                      KNum]) fields bvs
        aCtx = let f _ [] _ = []
                   f a (s:ss) (n:nn) =
                       CPred (CTypeclass idAdd)
                                 [cTVarKind s KNum, cTVarKind a KNum,
                                  cTVarKind n KNum] : f n ss nn
                   f _ _ _ = internalError "Deriving.doSBits.f: _ (_:_) []"
                   b:bs = reverse bvs
                in if null fields then [] else f b bs avs
        avs = take (n-1) (everyThird tmpTyVarIds)
        bvs = take n (everyThird (tail tmpTyVarIds))
        sz = case fields of
                [] -> cTNum 0 tiPos
                [_] -> cTVarKind (setIdPosition tiPos (headOrErr "doSBits" bvs)) KNum
                _   -> cTVarKind (setIdPosition tiPos (lastOrErr "doSBits" avs)) KNum
        aty = cTApplys (cTCon ti) vs
        bty = TAp (cTCon idBit) sz
        n = length fields

        pk = CLValueSign (CDef (idPackNQ dpos) (CQType [] (aty `fn` bty)) [pkc]) []
        pkc = CClause [CPVar id_x] [] pkb
        vx = CVar id_x
        pkb = case fields of
                [] -> anyExprAt tiPos
                _  -> foldr1 eConcat
                      [cVApply idPack [CSelectTT ti vx (cf_name field)]
                       | field <- fields]

        un = CLValueSign (CDef (idUnpackNQ dpos) (CQType [] (bty `fn` aty)) [unc]) []
        unc = CClause [CPVar id_x] [] ukb
        ukb = case fields of
                [] -> CStruct ti []
                [field] -> CStruct ti [(cf_name field, cVApply idUnpack [vx])]
                _  -> let xs = take (n-1) tmpVarXIds
                          bind = mkBind vx xs
                          mkBind o [] = id
                          mkBind o (x:xs) =
                                monoDef x (cVApply idPrimSplit [o]) .
                                mkBind (CSelectTT idPrimPair (CVar x) idPrimSnd) xs
                          mkExp [field] y _ =
                              [(cf_name field, cVApply idUnpack
                                [CSelectTT idPrimPair (CVar y) idPrimSnd])]
                          mkExp (field:fields) y (x:xs) =
                              (cf_name field, cVApply idUnpack
                               [CSelectTT idPrimPair (CVar x) idPrimFst]) :
                              mkExp fields x xs
                          mkExp _ _ _ = internalError "Deriving.doSBits.ukb.mkExp: [] _ _ or _ _ []"
                          err = internalError "Deriving.doSBits.ukb.mkExp: no var"
                      in  bind (CStruct ti (mkExp fields err xs))


-- | Derive Bits instance for a data (sum) type, with the pack and unpack
-- functions. The packing for a data type consists of a tag and a body. The tag
-- size is log2(n) bits when there are n constructors, and the constructors are
-- numbered from 0 in order of appearance). The body is the packing of each of
-- a constructor's fields concatenated from left to right. When the constructor
-- bodies are not all the same length, they are left padded to the length of
-- the longest body.
-- An enum is like a degenerate form of data type where none of the constructors
-- have a body, and with the added flexibility that the user can specify the
-- tag for a given value.
-- Data tags aren't dense (i.e. don't cover all possible bit encodings) unless
-- there are 2^n constructors, and additionally enum tags may be sparse if
-- the user specifies gaps in the tags.
doDBits :: Position -> Id -> [Type] -> COSummands -> CSummands ->
           Either EMsg [CDefn]
doDBits dpos type_name type_vars original_tags tags
    | not (null (duplicate_tag_encoding_errors type_name tags)) =
        Left (head (duplicate_tag_encoding_errors type_name tags))
doDBits dpos enum_name type_vars original_tags tags
    | isEnum original_tags =
    -- simple case where the fields are just tags, so the number of bits
    -- required to represent the data type is known statically, so
    -- no provisos are required and encoding does not recurse
    let -- unpacked_ctype: original enum type
        unpacked_ctype = cTApplys (cTCon enum_name) type_vars
        -- highest tag encoding
        max_tag | null tags = 0
                | otherwise = foldr1 max [cis_tag_encoding tag | tag <- tags]
        -- # of bits required to represent the tag (i.e., the enum type)
        num_bits_ctype = cTNum (log2 (max_tag + 1)) (getPosition enum_name)
        -- packed_ctype: Bit n (n bits required to represent the enum)
        packed_ctype = TAp (cTCon idBit) num_bits_ctype
        pack_function =
            CDef (idPackNQ dpos) (CQType [] (unpacked_ctype `fn` packed_ctype))
            pack_body
        pack_body = [CClause [] [] (cVar idPrimOrd)]
        unpack_function =
            CDef (idUnpackNQ dpos) (CQType [] (packed_ctype `fn` unpacked_ctype))
                 unpack_body
        -- unpack optimized for [0, 1, ..] (better hardware)
        unpack_body = [CClause [] [] (cVar idPrimChr)]
    in  -- instance Bits unpacked_ctype num_bits_ctype where ...
        Right $
        [Cinstance
         (CQType [] (cTApplys (cTCon idBits) [unpacked_ctype, num_bits_ctype]))
         [CLValueSign pack_function [], CLValueSign unpack_function []]]
doDBits dpos type_name type_vars original_tags tags =
    -- default case where fields contain data in addition to tags: provisos
    -- are required to compute the final bit size
    let -- decl_position: where the original type was declared
        decl_position = getPosition type_name
        -- fix_position: point an id at the type for which we're deriving
        fix_position = setIdPosition decl_position
        -- make_num_vars: turn a list of ids into usable numeric types
        -- fix their position and mark them as KNum
        make_num_vars n l = map (cTVarNum . fix_position) $ take n l
        -- type_ctype: the csyntax type for which we're deriving
        unpacked_ctype = cTApplys (cTCon type_name) type_vars
        -- num_tags: number of tags in the tagged union
        num_tags = length tags
        -- max tag: the highest tag encoding
        max_tag | null tags = 0
                | otherwise = foldr1 max [cis_tag_encoding tag | tag <- tags]
        -- num_tag_bits_ctype: the number of bits required to represent the tag
        num_tag_bits_ctype = cTNum (log2 (max_tag + 1)) decl_position
        -- provisos constraining the final bit size
        provisos = fields_provisos_bits ++ max_field_size_add_provisos ++
                   max_field_size_max_provisos ++ final_bit_size_provisos
        -- make sure all subfields can be turned into bits
        fields_provisos_bits =
            zipWith (\ field sv -> CPred (CTypeclass idBits) [cis_arg_type field, sv])
                    tags field_bit_sizes
        -- max_field_size_provisos constrain max_num_field_bits to an
        --   upper bound of all subfield sizes by context:
        --       add freshvar sizeof(field) max_num_field_bits
        max_field_size_add_provisos
             | num_tags <= 1 = []
             | otherwise =
               zipWith ( \ x sv ->
                         CPred (CTypeclass idAdd)
                                   [x, sv, max_num_field_bits])
                       field_bit_size_paddings field_bit_sizes
        -- max_field_size_max_provisos constrain max_num_field_bits to
        --   the least upper bound of all subfield sizes by constraining
        --   lastvar to be the largest
        max_field_size_max_provisos
             | null tags = []
             | otherwise =
                 let f _ [] _ = []
                     f a (s:ss) (n:nn) =
                         CPred (CTypeclass idMax) [s, a, n] : f n ss nn
                     f _ _ _ = internalError "Deriving.doDBits.f: _ (_:_) []"
                     b:bs = reverse field_bit_sizes
                 in  f b bs max_field_size_sofar_vars
        num_rep_bits_var:max_field_size_sofar_vars =
            make_num_vars num_tags (everyThird tmpTyVarIds)
        -- max_num_field_bits: # bits required to represent all fields w/o tags
        max_num_field_bits = last max_field_size_sofar_vars
        -- field_bit_sizes: the bit sizes of the fields (as CTypes)
        field_bit_sizes = make_num_vars num_tags (everyThird (tail tmpTyVarIds))
        -- field_bit_size_paddings: padding between individual field size
        --   and the maximum field size; used only once, as dummy variables
        field_bit_size_paddings = make_num_vars num_tags (everyThird (tail (tail tmpTyVarIds)))
        -- final_bit_size_provisos constrain the final bit size of the
        --   tagged union: tag size + max(field sizes) = final size
        -- num_rep_bits_ctype: the final bit size of the tagged union
        (final_bit_size_provisos, num_rep_bits_ctype) =
                case original_tags of
                []  -> ([], cTNum 0 decl_position)
                [_] -> ([], headOrErr "doDBits" field_bit_sizes)
                _   -> ([CPred (CTypeclass idAdd)
                                   [num_tag_bits_ctype,
                                    max_num_field_bits,
                                    num_rep_bits_var]],
                        num_rep_bits_var)
        packed_ctype = TAp (cTCon idBit) num_rep_bits_ctype
        pack_function =
            CDef (idPackNQ dpos) (CQType [] (unpacked_ctype `fn` packed_ctype))
                 pack_clauses
        pack_clauses
            | num_tags == 1 =
                [CClause [CPCon1 type_name
                          (getCISName (headOrErr "doDBits" tags)) (CPVar id_x)] []
                 (cVApply idPack [vx])]
            | otherwise = [CClause [CPVar id_x] [] (cVApply idPrimConcat [tag_expr, body_expr])]

        tag_expr = hasSz (cVApply idPrimOrd [vx]) num_tag_bits_ctype
        body_expr = Ccase decl_position vx $ zipWith mkArm tags field_bit_sizes

        mkArm tag field_sz = CCaseArm { cca_pattern = CPCon1 type_name (getCISName tag) (CPVar id_x)
                                      , cca_filters = []
                                      , cca_consequent = pkBody field_sz
                                      }

        pkBody sz = cVApply idPrimConcat [anyExprAt decl_position,
                                          hasSz (cVApply idPack [vx]) sz ]

        unpack_function = CDef (idUnpackNQ dpos) unpack_type unpack_clauses
        unpack_type = CQType [] (packed_ctype `fn` unpacked_ctype)
        unpack_clauses
            -- if there's only one, unpack the contents
            | num_tags == 1 = [CClause [CPVar id_x] [] (CCon1 type_name (getCISName (headOrErr "doDBits" tags))
                                                  (cVApply idUnpack [vx]))]
             | otherwise = [CClause [CPVar id_x] []
                            (monoDef id_y (cVApply idPrimSplit [vx]) $
                             Ccase dpos
                                   (hasSz (CSelectTT idPrimPair vy idPrimFst)
                                    num_tag_bits_ctype)
                                   (map mkUn tags))]
        mkUn tag =
            CCaseArm { cca_pattern = CPLit (num_to_cliteral_at decl_position
                                            (cis_tag_encoding tag)),
                       cca_filters = [],
                       cca_consequent = (CCon1 type_name (getCISName tag)
                                         unBody) }
        unBody = cVApply idUnpack [cVApply idPrimTrunc
                                   [CSelectTT idPrimPair vy idPrimSnd]]
        vx = CVar id_x
        vy = CVar id_y
    in  Right $
        [Cinstance (CQType provisos
                    (cTApplys (cTCon idBits) [unpacked_ctype,
                                              num_rep_bits_ctype]))
         [CLValueSign pack_function [], CLValueSign unpack_function []]]

hasSz :: CExpr -> Type -> CExpr
hasSz e s = CHasType e (CQType [] (TAp tBit s))


-- -------------------------

-- | Derive FShow for a struct (product type), and return the instance defn.
-- FShow is the name of each field followed by show of its value, all wrapped
-- in braces.
doSFShow :: Position -> Id -> [Type] -> CFields -> CDefn
doSFShow dpos ti vs fields =
    Cinstance (CQType ctx (cTApplys (cTCon idFShow) [aty])) [fshow_function]
  where
        ctx = bCtx ++ cCtx
        cCtx = concatMap (\ (CField { cf_type = CQType q _}) -> q) fields
        bCtx = map (\ (CField { cf_type = cqt@(CQType _ t) }) ->
                        CPred (CTypeclass idFShow) [t])
                   fields

        aty = cTApplys (cTCon ti) vs
        fty = cTCon idFmt

        fshow_function =
            CLValueSign
                (CDef (idfshowNQ dpos)
                      (CQType [] (aty `fn` fty))
                      [fshow_clause])
                []
        fshow_clause = CClause [CPVar id_x] [] fshow_body

        vx = CVar id_x
        fshow_body =
            let sid = getIdBaseString ti
            in  CTaskApply (CVar idFormat) $
                    [ stringLiteralAt dpos (sid ++ " { ") ] ++
                    field_fmts ++
                    [ stringLiteralAt dpos
                          (case fields of
                             [] -> "}"
                             _ -> " }") ]

        field_fmts =
            let mkFieldFmt field =
                    let fid = cf_name field
                        fstr = getIdBaseString fid
                    in
                        [ stringLiteralAt dpos (fstr ++ ": "),
                          cVApply idfshow [CSelectTT ti vx (cf_name field)] ]
                sepstr = stringLiteralAt dpos ", "
            in  intercalate [sepstr] $ map mkFieldFmt fields


-- | Derive FShow for a data (sum type), and return the instance definition.
-- FShow is the constructor name followed by show of each constructor arg
-- in braces.
doDFShow :: Position -> Id -> [Type] -> COSummands -> CSummands -> CDefn
doDFShow dpos enum_name type_vars original_tags tags
    | isEnum original_tags =
    let
        enum_ctype = cTApplys (cTCon enum_name) type_vars
        fmt_ctype = cTCon idFmt

        fshow_function =
            CLValueSign
                (CDef (idfshowNQ dpos)
                      (CQType [] (enum_ctype `fn` fmt_ctype))
                      fshow_body)
                []

        fshow_body = [ mk_fshow_clause tag | tag <- tags]
        mk_fshow_clause tag =
            let tag_id = getCISName tag
                tag_str = getIdBaseString tag_id
                enum_pattern =
                    [CPCon1 enum_name tag_id
                     (CPstruct (idPrimUnitAt dpos) [])]
                fmt_expr =
                    CTaskApply (CVar idFormat) [ stringLiteralAt dpos tag_str ]
            in  CClause enum_pattern [] fmt_expr
    in
        Cinstance
            (CQType [] (cTApplys (cTCon idFShow) [enum_ctype]))
            [fshow_function]
doDFShow dpos union_name type_vars original_tags tags =
    let
        union_ctype = cTApplys (cTCon union_name) type_vars
        fmt_ctype = cTCon idFmt

        provisos =
            let mkProviso f = CPred (CTypeclass idFShow) [cis_arg_type f]
            in  map mkProviso tags

        fshow_function =
            CLValueSign
                (CDef (idfshowNQ dpos)
                      (CQType [] (union_ctype `fn` fmt_ctype))
                      fshow_body)
                []

        fshow_body = [ mk_fshow_clause tag | tag <- tags]
        mk_fshow_clause tag =
            let tag_id = getCISName tag
                tag_str = getIdBaseString tag_id
                union_pattern =
                    [CPCon1 union_name tag_id (CPVar id_x)]
                -- XXX if the associated value is void/unit then don't display?
                fmt_expr =
                    CTaskApply (CVar idFormat)
                        [ stringLiteralAt dpos ("tagged " ++ tag_str ++ " "),
                          cVApply idfshow [CVar id_x] ]
            in  CClause union_pattern [] fmt_expr
    in
        Cinstance
            (CQType provisos (cTApplys (cTCon idFShow) [union_ctype]))
            [fshow_function]


-- -------------------------

-- | Derive the Bounded instance for a data (sum type), and return the instance
-- definition. The min/max is the first/last constructor, with the min/max of
-- each constructor arg, if present.
doDBounded :: Position -> Id -> [Type] -> COSummands -> CSummands -> CDefn
doDBounded dpos i vs ocs cs =
    --if not (all (null . snd) ocs)
    --then compileError ("Cannot derive Bounded for " ++ show i)
    --else
        Cinstance (CQType ctx (TAp (cTCon idBounded) aty)) [maxB, minB]
  where -- this is more restrictive than it needs to be (insisting on Bounded for each term, not just the first and last
        -- this is motivated by what Bounded "should" mean rather than the current requirements of the Bounded class
        ctx | isEnum ocs = []
            | otherwise = [CPred (CTypeclass idBounded) [cis_arg_type field] | field <- cs]
        aty = cTApplys (cTCon i) vs

        -- need to special-case if the constructor takes no arguments
        firstEmpty = (null . cos_arg_types) (headOrErr "doDBounded" ocs)
        lastEmpty = (null . cos_arg_types) (lastOrErr "doDBounded" ocs)
        minBVal = if firstEmpty
                  then (CCon (getCISName (headOrErr "doDBounded" cs)) [])
                  else (CCon1 i (getCISName (headOrErr "doDBounded" cs)) (CVar idMinBound))
        maxBVal = if lastEmpty
                  then (CCon (getCISName (lastOrErr "doDBounded" cs)) [])
                  else (CCon1 i (getCISName (lastOrErr "doDBounded" cs)) (CVar idMaxBound))
        minB = CLValueSign (CDef (idMinBoundNQ dpos) (CQType [] aty) [CClause [] [] minBVal]) []
        maxB = CLValueSign (CDef (idMaxBoundNQ dpos) (CQType [] aty) [CClause [] [] maxBVal]) []

doDDefaultValue :: Position -> Id -> [Type] -> COSummands -> CSummands -> CDefn
doDDefaultValue dpos i vs ocs (cs : _) = Cinstance (CQType ctx (TAp (cTCon idDefaultValue) ty)) [def]
  where ctx   = [ CPred (CTypeclass idDefaultValue) [getRes (cis_arg_type cs)] ]
        ty    = cTApplys (cTCon i) vs
        body  = CCon1 i (getCISName cs) (CVar id_defaultValue)
        def   = CLValueSign (CDef id_defaultValueNQ (CQType [] ty) [CClause [] [] body]) []
doDDefaultValue dpos i vs ocs [] = internalError ("Data type has no constructors: " ++ ppReadable (dpos, i, vs))

<<<<<<< HEAD
doDGeneric :: SymTab -> Id -> Position -> Id -> [Type] -> COSummands -> CSummands -> Either EMsg [CDefn]
doDGeneric r packageid dpos i vs ocs cs = fmap concat $ sequence $ wrapDcls ++ [Right [inst]]
  where ty  = cTApplys (cTCon i) vs
        tvset = S.fromList (tv ty)

        fieldHigherRank :: CQType -> Bool
        fieldHigherRank fty = not $ S.fromList (tv fty) `S.isSubsetOf` tvset

        fieldWrapName :: Id -> Id -> Id
        fieldWrapName cn fn = addInternalProp $ mkId dpos $ concatFString [
          getIdBase i, mkFString "_", getIdBase cn, mkFString "_", getIdBase fn]

        preds = concat [ps | COriginalSummand {cos_arg_types=ftys} <- ocs,
                        fty@(CQType ps _) <- ftys, not $ fieldHigherRank fty]

        wrapDcls = concat [mkGenericRepWrap r packageid dpos (fieldWrapName cn fn) vs fty
                          | COriginalSummand {cos_names=cn:_, cos_arg_types=ftys,
                                              cos_field_names=mfns} <- ocs,
                            (fn, fty@(CQType ps _)) <-
                              zip (fromMaybe [mk_dangling_id ("_" ++ show (i :: Int)) dpos
                                             | i <- [1..]] mfns) ftys,
                            fieldHigherRank fty]
        rep = cTApplys (cTCon idMeta)
          [cTApplys (cTCon idMetaData)
           [cTStr (getIdBase i) dpos,
            cTStr (getIdBase packageid) dpos,
            cTNum (toInteger $ length ocs) dpos],
           tMkEitherChain dpos
            [case mfns of
               Nothing -> cTApplys (cTCon idMeta)
                 [cTApplys (cTCon idMetaConsAnon)
                  [cTStr (getIdBase cn) dpos,
                   cTNum i dpos,
                   cTNum (toInteger $ length ftys) dpos],
                  tMkTuple dpos
                   [cTApplys (cTCon idMeta)
                    [cTApplys (cTCon idMetaField)
                     [cTStr (mkFString $ "_" ++ show (j + 1)) dpos, cTNum j dpos],
                     (if fieldHigherRank fty
                      then TAp (cTCon idConcPoly) $
                       cTApplys (cTCon $ fieldWrapName cn $ mk_dangling_id ("_" ++ show (j + 1)) dpos) vs
                      else TAp (cTCon idConc) ty)]
                   | (j, fty@(CQType _ ty)) <- zip [0..] ftys]]
               Just fns -> cTApplys (cTCon idMeta)
                 [cTApplys (cTCon idMetaConsNamed)
                  [cTStr (getIdBase cn) dpos,
                   cTNum i dpos,
                   cTNum (toInteger $ length ftys) dpos],
                  tMkTuple dpos
                   [cTApplys (cTCon idMeta)
                    [cTApplys (cTCon idMetaField)
                     [cTStr (getIdBase fn) dpos, cTNum j dpos],
                     (if fieldHigherRank fty
                      then TAp (cTCon idConcPoly) $ cTApplys (cTCon $ fieldWrapName cn fn) vs
                      else TAp (cTCon idConc) ty)]
                   | (j, fn, fty@(CQType _ ty)) <- zip3 [0..] fns ftys]]
            | (i, COriginalSummand {cos_names=cn:_, cos_arg_types=ftys, cos_field_names=mfns}) <-
              zip [0..] ocs]]
        from = CLValue idFromNQ
          [CClause [CPCon1 i cn (CPVar id_x)] [] $
           CCon idMeta
            [mkEitherChain dpos k (length ocs) $
             CCon idMeta
              [mkTuple dpos
               [CCon idMeta
                [if fieldHigherRank fty
                 then CCon idConcPoly
                  [CStruct (fieldWrapName cn fn) [(id_val, CSelect (CVar id_x) fn)]]
                 else CCon idConc [if isJust mfns || length ftys > 1
                                   then CSelect (CVar id_x) fn
                                   else CVar id_x]]
               | (fn, fty) <- zip (fromMaybe [mk_dangling_id ("_" ++ show (i :: Int)) dpos
                                             | i <- [1..]] mfns) ftys]
              ]]
          | (k, COriginalSummand {cos_names=cn:_, cos_arg_types=ftys, cos_field_names=mfns}) <-
            zip [0..] ocs] []
        to = CLValue idToNQ
          [CClause
           [CPCon idMeta
            [pMkEitherChain dpos i (length ocs) $
             CPCon idMeta
              [pMkTuple dpos
               [CPCon idMeta
                [CPCon (if fieldHigherRank fty then idConcPoly else idConc)
                 [CPVar $ mkId dpos $ mkFString $ "a" ++ show (j :: Int)]]
               | (j, fty) <- zip [1..] ftys]]]] [] $
            let args = [
                  if fieldHigherRank fty
                  then CSelect (CVar $ mkId dpos $ mkFString $ "a" ++ show j) id_val
                  else CVar $ mkId dpos $ mkFString $ "a" ++ show (j :: Int)
                  | (j, fty) <- zip [1..] ftys]
            in case mfns of
              Nothing -> CCon cn args
              Just fns -> CStruct cn $ zip fns args
          | (i, COriginalSummand {cos_names=cn:_, cos_arg_types=ftys, cos_field_names=mfns}) <-
            zip [0..] ocs] []
        inst = Cinstance (CQType preds (TAp (TAp (cTCon idGeneric) ty) rep)) [from, to]
=======
-- | Derive the PrimMakeUndefined instance for a data (sum type), and
-- return the instance definition.
-- See the comment on 'doDUninitialized` about how BSV's sequential
-- syntax is implemented as nested let-expressions, and how we can optimize
-- the work in each re-assignment by constructing data structures once at
-- the start. As with the 'uninitialized' primitive value, we do the same thing
-- here for the 'undefined' primitive value: when an undefined value is created
-- (either explicitly or implicitly) we could call the primitive 'undefined'
-- function; instead, we call a typeclass member function, whose instances are
-- defined to return a structure with undefined values at the leaves.
-- The polymorphic function 'primMakeRawUndefined' is the primitive, and
-- `PrimMakeUndefined' is the typeclass, with 'primMakeUndefined' as its
-- member function.
-- The derived instance for types with multiple constructors just returns
-- `primMakeRawUndefined` because we don't know any more about the
-- structure. When the type has a single constructor, we can build that
-- structure, with undefined arguments (via calls to the typeclass member,
-- not the primitive, in case the sub-types themselves have structure).
doDUndefined :: Id -> [Type] -> COSummands -> CSummands -> CDefn
-- the single-summand case is not already derived for data declarations with no internal type
-- e.g. ActionWorld
doDUndefined i vs ocs [cs] = Cinstance (CQType ctx (TAp (cTCon idUndefined) ty)) [undef]
  where ctx   = [ CPred (CTypeclass idUndefined) [getRes (cis_arg_type cs)] ]
        ty    = cTApplys (cTCon i) vs
        aty   = tPosition `fn` tInteger `fn` ty
        body  = CCon1 i (getCISName cs) (CApply (CVar idMakeUndefinedNQ) [CVar id_x, CVar id_y])
        undef = CLValueSign (CDef idMakeUndefinedNQ (CQType [] aty) [CClause [CPVar id_x, CPVar id_y] [] body]) []

doDUndefined i vs ocs cs = Cinstance (CQType [] (TAp (cTCon idUndefined) ty)) [undef]
  where ty    = cTApplys (cTCon i) vs
        aty   = tPosition `fn` tInteger `fn` ty
        undef = CLValueSign (CDef idMakeUndefinedNQ (CQType [] aty) [CClause [] [] (CVar idRawUndef)]) []

-- | Derive the PrimMakeUninitialized instance for a data (sum type), and
-- return the instance definition.
-- BSV is a sequential syntax where a variable can be declared (uninitialized)
-- and then assigned a value by later sequential statements. This is implemented
-- in the BSV parser by nested let-expressions: the outer let-expression assigns
-- the variable to a 'uninitialized' primitive value, and then later assignment
-- statements become nested let-expressions that shadow that definition with a
-- new definition that replaces the value. If the 'uninitialized' primitive is
-- ever evaluated, that indicates that the program is reading the variable's
-- value without ever assigning a value, so BSC gives a warning/error.
-- The polymorphic function 'primMakeRawUninitialized' is that primitive.
-- However, instead of using this primitive directly, we define the typeclass
-- `PrimMakeUninitialized` with the member function `primMakeUninitialized`
-- and we use that function instead.
-- This is because we want to support BSV programs that declare a variable
-- for a complex type and then subsequently assign individual fields/arguments
-- of the type. This could be implemented by constructing the new value
-- every time, but we can save work by constructing the 'uninitialized' value
-- as a structure with uninitialized leaves. We use `primMakeUninitialized` to
-- construct that structure.
-- The derived instance for types with multiple constructors just returns
-- `primMakeRawUninitialized` because we don't know any more about the
-- structure. When the type has a single constructor, we can build that
-- structure, with uninitialized arguments (via calls to the typeclass member,
-- not the primitive, in case the sub-types themselves have structure).
-- XXX Why isn't there an arm for single-constructor types, as with 'doDUndefined'?
doDUninitialized :: Id -> [Type] -> COSummands -> CSummands -> CDefn
-- the single-summand case is not already derived for data declarations with no internal type
-- e.g. ActionWorld, so include it below
doDUninitialized i vs ocs cs = Cinstance (CQType [] (TAp (cTCon idClsUninitialized) ty)) [uninit]
  where ty = cTApplys (cTCon i) vs
        uninit = CLValueSign (rawUninitDef ty) []

-- | Derive the PrimDeepSeqCond typeclass for data (sum) types.
-- For each constructor, fully evaluate the data structure. Do this by,
-- for each constructor arg, calling primDeepSeqCond (if the type arguments
-- are known), or primSeqCond (if they are not known) in which case the
-- correct function is called at elaboation time.
-- we put it here for consistency even though it is more related to
-- doDBits and/or dSDeepSeqCond
-- we need to do the freeset `isSubsetOf` tvset check here because
-- we need to decide whether to call primSeqCond or primDeepSeqCond
-- we're on thin ice deriving here - GHC does not support deriving for
-- GADTs not expressible in Haskell 98
doDDeepSeqCond :: Id -> [Type] -> COSummands -> CSummands -> CDefn
doDDeepSeqCond i vs ocs cs = Cinstance instance_cqt $
                                [CLValueSign seq_def []]
  where ty = cTApplys (cTCon i) vs
        fn_ty = ty `fn` ty_forallb
        mkCtx t = CPred (CTypeclass idClsDeepSeqCond) [t]
        -- ctx only required if we use PrimDeepSeqCond
        mty t = toMaybe ((S.fromList (tv t)) `S.isSubsetOf` tvset) t
        ctxss = [ maybeToList mctx ++ ps | oc <- ocs,
                                           CQType ps t <- cos_arg_types oc,
                                           let mctx = fmap mkCtx (mty t) ]
        ctxs = concat ctxss
        fn_cqt = CQType [] fn_ty
        instance_cqt = CQType ctxs (TAp (cTCon idClsDeepSeqCond) ty)
        tvset = S.fromList (concatMap tv vs)
        seqSummand cis = CClause [CPCon1 i (getCISName cis) (CPVar id_x)] [] (cVApply f [CVar id_x])
          where freeset = S.fromList (tv (cis_arg_type cis))
                f = if freeset `S.isSubsetOf` tvset
                    then idPrimDeepSeqCond
                    -- there are unresolved type arguments, so treat it like a function
                    -- there are no contexts (see def of CInternalSummand)
                    -- so we don't need to check for them
                    else idPrimSeqCond
        seq_clauses = map seqSummand cs ++ [CClause [CPVar id_x] [] (CVar $ idIdentityAt noPosition)]
        seq_def = CDef idPrimDeepSeqCondNQ fn_cqt seq_clauses

>>>>>>> 91ef3018

-- -------------------------

-- | Derive Bounded for a struct (product type), and return the definition of
-- the instance.
-- The min/max for a struct is the min/max for each of its fields.
doSBounded :: Position -> Id -> [Type] -> CFields -> CDefn
doSBounded dpos i vs fs = Cinstance (CQType ctx (TAp (cTCon idBounded) aty)) [maxB, minB]
  where aty = cTApplys (cTCon i) vs
        ctx = map (\ (CField {cf_type = CQType _ t}) -> CPred (CTypeclass idBounded) [t]) fs
        minB = mmDef (idMinBoundNQ dpos) idMinBound
        maxB = mmDef (idMaxBoundNQ dpos) idMaxBound
        mmDef md mv =
            let mfs = [ (cf_name f, CVar mv) | f <- fs ]
                str = CStruct i mfs
            in        CLValueSign (CDef md (CQType [] aty) [CClause [] [] str]) []

doSDefaultValue :: Position -> Id -> [Type] -> CFields -> CDefn
doSDefaultValue dpos i vs fs = Cinstance (CQType ctx (TAp (cTCon idDefaultValue) ty)) [def]
  where ctx = map (\ (CField {cf_type = CQType _ t}) -> CPred (CTypeclass idDefaultValue) [t]) fs
        ty  = cTApplys (cTCon i) vs
        str = CStruct i [ (cf_name f, CVar id_defaultValue) | f <- fs ]
        def = CLValueSign (CDef id_defaultValueNQ (CQType [] ty) [CClause [] [] str]) []

doSGeneric :: SymTab -> Id -> Position -> Id -> [Type] -> CFields -> Either EMsg [CDefn]
doSGeneric r packageid dpos i vs fs = fmap concat $ sequence $ wrapDcls ++ [Right [inst]]
  where ty = cTApplys (cTCon i) vs
        tvset = S.fromList (tv ty)

        fieldHigherRank :: CQType -> Bool
        fieldHigherRank fty = not $ S.fromList (tv fty) `S.isSubsetOf` tvset

        fieldWrapName :: Id -> Id
        fieldWrapName fn = addInternalProp $ mkId dpos $ concatFString [
          getIdBase i, mkFString "_", getIdBase fn]

        preds = concat [ps | CField {cf_type=fty@(CQType ps _)} <- fs, not $ fieldHigherRank fty]

        wrapDcls = concat [mkGenericRepWrap r packageid dpos (fieldWrapName fn) vs fty
                          | CField {cf_name=fn, cf_type=fty} <- fs, fieldHigherRank fty]
        rep = cTApplys (cTCon idMeta)
          [cTApplys (cTCon idMetaData)
           [cTStr (getIdBase i) dpos,
            cTStr (getIdBase packageid) dpos,
            cTNum 1 dpos],
           cTApplys (cTCon idMeta)
            [cTApplys (cTCon idMetaConsNamed)
             [cTStr (getIdBase i) dpos,
              cTNum 0 dpos,
              cTNum (toInteger $ length fs) dpos],
             tMkTuple dpos
              [cTApplys (cTCon idMeta)
               [cTApplys (cTCon idMetaField)
                [cTStr (getIdBase fn) dpos, cTNum k dpos],
                 (if fieldHigherRank fty
                  then TAp (cTCon idConcPoly) $ cTApplys (cTCon $ fieldWrapName fn) vs
                  else TAp (cTCon idConc) ty)]
              | (k, CField {cf_name=fn, cf_type=fty@(CQType _ ty)}) <- zip [0..] fs]]]
        from = CLValue idFromNQ
          [CClause [CPVar id_x] [] $
           CCon idMeta
            [CCon idMeta
              [mkTuple dpos
                [CCon idMeta
                  [if fieldHigherRank fty
                   then CCon idConcPoly
                    [CStruct (fieldWrapName fn) [(id_val, CSelect (CVar id_x) fn)]]
                   else CCon idConc [CSelect (CVar id_x) fn]]
                | CField {cf_name=fn, cf_type=fty} <- fs]]]] []
        to = CLValue idToNQ
          [CClause
            [CPCon idMeta
              [CPCon idMeta
                [pMkTuple dpos
                  [CPCon idMeta
                    [CPCon (if fieldHigherRank fty then idConcPoly else idConc) [CPVar fn]]
                  | CField {cf_name=fn, cf_type=fty} <- fs]]]] [] $
           CStruct i [(fn, if fieldHigherRank fty then CSelect (CVar fn) id_val else CVar fn)
                     | CField {cf_name=fn, cf_type=fty} <- fs]] []
        inst = Cinstance (CQType preds (TAp (TAp (cTCon idGeneric) ty) rep)) [from, to]

-- Build a wrapper struct for generic representation of a polymorphic field.
-- Otherwise it isn't possible to handle such fields genericly, as the
-- representation type would contain free polymorphic type variables.
mkGenericRepWrap :: SymTab -> Id -> Position -> Id -> [Type] -> CQType -> [Either EMsg [CDefn]]
mkGenericRepWrap r packageid pos i ty_vars fty@(CQType _ ty) =
  [Right [Cstruct True SStruct (IdK i) vs fields []],
   -- Need to generate instances of PrimMakeUninitialized and PrimMakeUndefined for the wrapper,
   -- since the ConcPoly instances call to these through the evaluator primitives
   Right [Cinstance (CQType [] (TAp (cTCon idClsUninitialized) (cTApplys (cTCon i) ty_vars)))
           [CLValue idMakeUninitializedNQ
             [CClause [CPVar id_x, CPVar id_y] []
               (CStruct i [(id_val, CApply (CVar idPrimUninitialized) [CVar id_x, CVar id_y])])] []],
          Cinstance (CQType [] (TAp (cTCon idUndefined) (cTApplys (cTCon i) ty_vars)))
           [CLValue idMakeUndefinedNQ
             [CClause [CPVar id_x, CPVar id_y] []
               (CStruct i [(id_val, CApply (CVar idBuildUndef) [CVar id_x, CVar id_y])])] []]]]
  where vs = map (getTyVarId . head . tv) ty_vars
        fields =
          [CField {cf_name = id_val,
                   cf_pragmas = Nothing,
                   cf_type = fty,
                   cf_default = [],
                   cf_orig_type = Nothing}]

-- -------------------------

eNot :: CExpr -> CExpr
eNot e = cVApply idNot [e]
eAnd :: CExpr -> CExpr -> CExpr
eAnd e1 e2 = cVApply idAnd [e1, e2]
eConcat :: CExpr -> CExpr -> CExpr
eConcat e1 e2 = cVApply idPrimConcat [e1, e2]

eTrue, eFalse :: CExpr
eTrue = CCon idTrue []
eFalse = CCon idFalse []

monoDef :: Id -> CExpr -> CExpr -> CExpr
monoDef v b e = CApply (CLam (Right v) e) [b]

everyThird :: [Id] -> [Id]
everyThird (x:_:_:xs) = x : everyThird xs
everyThird [] = internalError "Deriving.everyThird: []"
everyThird [_] = internalError "Deriving.everyThird: [_]"
everyThird [_,_] = internalError "Deriving.everyThird: [_,_]"

-- these identifiers are explicitly unqualified because we do not know
-- what packages instances for struct or union components are found
idEqualNQ :: Position -> Id
idEqualNQ pos = setIdPosition pos (unQualId idEqual)
idNotEqualNQ :: Position -> Id
idNotEqualNQ pos = setIdPosition pos (unQualId idNotEqual)
idPackNQ :: Position -> Id
idPackNQ pos = setIdPosition pos (unQualId idPack)
idUnpackNQ :: Position -> Id
idUnpackNQ pos = setIdPosition pos (unQualId idUnpack)
idfshowNQ :: Position -> Id
idfshowNQ pos = setIdPosition pos (unQualId idfshow)
idMaxBoundNQ :: Position -> Id
idMaxBoundNQ pos = setIdPosition pos (unQualId idMaxBound)
idMinBoundNQ :: Position -> Id
idMinBoundNQ pos = setIdPosition pos (unQualId idMinBound)
id_defaultValueNQ :: Id
id_defaultValueNQ = unQualId id_defaultValue
idMakeUninitializedNQ :: Id
idMakeUninitializedNQ = unQualId idPrimMakeUninitialized
idMakeUndefinedNQ :: Id
idMakeUndefinedNQ = unQualId idMakeUndef
idFromNQ :: Id
idFromNQ = unQualId idFrom
idToNQ :: Id
idToNQ = unQualId idTo

----

mkConv :: (CExpr -> CExpr) -> (CExpr -> CExpr) -> [Id] -> CType -> CType -> (CExpr -> CExpr)
mkConv con coCon _ v v' | v == v' = con
mkConv con coCon (x:xs) v (TAp (TAp (TCon (TyCon arr _ _)) a) r) | arr == idArrow noPosition =
        \ e -> CLam (Right x)
                 (mkConv con coCon xs v r
                    (CApply e [mkConv coCon con xs v a (CVar x)]))
mkConv _ _ _ v t = \ e -> e

-- generate errors for duplicate tag encodings
duplicate_tag_encoding_errors :: Id -> [CInternalSummand] -> [EMsg]
duplicate_tag_encoding_errors type_name [] = []
duplicate_tag_encoding_errors type_name (tag:rest_tags) =
    duplicate_tag_encoding_error type_name tag rest_tags ++
    duplicate_tag_encoding_errors type_name rest_tags

-- generate errors for encodings conflicting with that of the current tag
duplicate_tag_encoding_error :: Id -> CInternalSummand -> [CInternalSummand]
                             -> [EMsg]
duplicate_tag_encoding_error type_name tag rest_tags
    | null duplicate_tags = []
    | otherwise = [(getPosition tag,
                    EOverlappingTagEncoding (getIdBaseString type_name)
                    (cis_tag_encoding tag) (first_tag:duplicate_tags))]
    where first_tag = (getPosition tag, pfpString (getCISName tag))
          duplicate_tags =
              [(getPosition next_tag, pfpString (getCISName next_tag))
               | next_tag <- rest_tags,
                 cis_tag_encoding next_tag == cis_tag_encoding tag]

addRequiredDeriv :: Flags -> SymTab -> Id -> [CType] -> Id -> [CTypeclass]
                 -> [CTypeclass]
addRequiredDeriv flags r i tvs clsId derivs
                         -- incoherent matches are resolved *after* reducePred
    | Right True <- fst (runTI flags False r check) = derivs
  where check = do
          let Just (TypeInfo _ kind _ sort) =
                  -- trace ("check undef: " ++ show clsId) $
                  findType r i
          let t = cTApplys (TCon (TyCon i (Just kind) sort)) tvs
          cls <- findCls (CTypeclass clsId)
          -- Look for an instance where the first parameter is the specified type
          -- and any remaining parameters are filled in with variables.
          -- This is needed for Generic.
          vp <- mkVPredFromPred [] (IsIn cls $ t : (map TVar $ tail $ csig cls))
          -- if there is an existing undefined instance, the predicate will reduce
          mreduce <- reducePred [] Nothing vp
          -- trace (show clsId ++ ": " ++ ppReadable mreduce) $
          return (isJust mreduce)

addRequiredDeriv flags r i tvs clsId derivs =
  -- trace ("auto-derive: " ++ ppReadable (clsId, i))
  (CTypeclass clsId) : derivs

-- All types are automatically given instances for the typeclasses in
-- requiredClasses if an explicit instance isn't provided by the user.
-- Implement this by adding the classes to the derive list for each type.
addRequiredDerivs :: Flags -> SymTab -> Id -> [CType] -> [Id] -> [CTypeclass]
                  -> [CTypeclass]
addRequiredDerivs flags r i tvs requiredClasses derivs =
  -- trace ("requiredClasses for " ++ show i ++ ": " ++ ppReadable requiredClasses) $
  foldr (f . setPos) derivs requiredClasses
   where pos    = getIdPosition i
         setPos clsId = setIdPosition pos (unQualId clsId)
         f = addRequiredDeriv flags r i tvs


-- -------------------------<|MERGE_RESOLUTION|>--- conflicted
+++ resolved
@@ -31,18 +31,11 @@
               id_defaultValue,
               idFrom, idTo,
               -- functions
-<<<<<<< HEAD
-              idPrimUnit, idPrimUnitAt,
-=======
-              idPrintType,
-              idPrimError,
               idPrimUnitAt,
->>>>>>> 91ef3018
               idFalse, idTrue, idNot, idAnd,
               idPrimOrd, idPrimChr,
               idPrimSplit, idPrimConcat, idPrimTrunc,
               idFormat,
-              idIdentityAt,
               )
 import CSyntax
 import CSyntaxUtil
@@ -687,7 +680,6 @@
         def   = CLValueSign (CDef id_defaultValueNQ (CQType [] ty) [CClause [] [] body]) []
 doDDefaultValue dpos i vs ocs [] = internalError ("Data type has no constructors: " ++ ppReadable (dpos, i, vs))
 
-<<<<<<< HEAD
 doDGeneric :: SymTab -> Id -> Position -> Id -> [Type] -> COSummands -> CSummands -> Either EMsg [CDefn]
 doDGeneric r packageid dpos i vs ocs cs = fmap concat $ sequence $ wrapDcls ++ [Right [inst]]
   where ty  = cTApplys (cTCon i) vs
@@ -785,111 +777,6 @@
           | (i, COriginalSummand {cos_names=cn:_, cos_arg_types=ftys, cos_field_names=mfns}) <-
             zip [0..] ocs] []
         inst = Cinstance (CQType preds (TAp (TAp (cTCon idGeneric) ty) rep)) [from, to]
-=======
--- | Derive the PrimMakeUndefined instance for a data (sum type), and
--- return the instance definition.
--- See the comment on 'doDUninitialized` about how BSV's sequential
--- syntax is implemented as nested let-expressions, and how we can optimize
--- the work in each re-assignment by constructing data structures once at
--- the start. As with the 'uninitialized' primitive value, we do the same thing
--- here for the 'undefined' primitive value: when an undefined value is created
--- (either explicitly or implicitly) we could call the primitive 'undefined'
--- function; instead, we call a typeclass member function, whose instances are
--- defined to return a structure with undefined values at the leaves.
--- The polymorphic function 'primMakeRawUndefined' is the primitive, and
--- `PrimMakeUndefined' is the typeclass, with 'primMakeUndefined' as its
--- member function.
--- The derived instance for types with multiple constructors just returns
--- `primMakeRawUndefined` because we don't know any more about the
--- structure. When the type has a single constructor, we can build that
--- structure, with undefined arguments (via calls to the typeclass member,
--- not the primitive, in case the sub-types themselves have structure).
-doDUndefined :: Id -> [Type] -> COSummands -> CSummands -> CDefn
--- the single-summand case is not already derived for data declarations with no internal type
--- e.g. ActionWorld
-doDUndefined i vs ocs [cs] = Cinstance (CQType ctx (TAp (cTCon idUndefined) ty)) [undef]
-  where ctx   = [ CPred (CTypeclass idUndefined) [getRes (cis_arg_type cs)] ]
-        ty    = cTApplys (cTCon i) vs
-        aty   = tPosition `fn` tInteger `fn` ty
-        body  = CCon1 i (getCISName cs) (CApply (CVar idMakeUndefinedNQ) [CVar id_x, CVar id_y])
-        undef = CLValueSign (CDef idMakeUndefinedNQ (CQType [] aty) [CClause [CPVar id_x, CPVar id_y] [] body]) []
-
-doDUndefined i vs ocs cs = Cinstance (CQType [] (TAp (cTCon idUndefined) ty)) [undef]
-  where ty    = cTApplys (cTCon i) vs
-        aty   = tPosition `fn` tInteger `fn` ty
-        undef = CLValueSign (CDef idMakeUndefinedNQ (CQType [] aty) [CClause [] [] (CVar idRawUndef)]) []
-
--- | Derive the PrimMakeUninitialized instance for a data (sum type), and
--- return the instance definition.
--- BSV is a sequential syntax where a variable can be declared (uninitialized)
--- and then assigned a value by later sequential statements. This is implemented
--- in the BSV parser by nested let-expressions: the outer let-expression assigns
--- the variable to a 'uninitialized' primitive value, and then later assignment
--- statements become nested let-expressions that shadow that definition with a
--- new definition that replaces the value. If the 'uninitialized' primitive is
--- ever evaluated, that indicates that the program is reading the variable's
--- value without ever assigning a value, so BSC gives a warning/error.
--- The polymorphic function 'primMakeRawUninitialized' is that primitive.
--- However, instead of using this primitive directly, we define the typeclass
--- `PrimMakeUninitialized` with the member function `primMakeUninitialized`
--- and we use that function instead.
--- This is because we want to support BSV programs that declare a variable
--- for a complex type and then subsequently assign individual fields/arguments
--- of the type. This could be implemented by constructing the new value
--- every time, but we can save work by constructing the 'uninitialized' value
--- as a structure with uninitialized leaves. We use `primMakeUninitialized` to
--- construct that structure.
--- The derived instance for types with multiple constructors just returns
--- `primMakeRawUninitialized` because we don't know any more about the
--- structure. When the type has a single constructor, we can build that
--- structure, with uninitialized arguments (via calls to the typeclass member,
--- not the primitive, in case the sub-types themselves have structure).
--- XXX Why isn't there an arm for single-constructor types, as with 'doDUndefined'?
-doDUninitialized :: Id -> [Type] -> COSummands -> CSummands -> CDefn
--- the single-summand case is not already derived for data declarations with no internal type
--- e.g. ActionWorld, so include it below
-doDUninitialized i vs ocs cs = Cinstance (CQType [] (TAp (cTCon idClsUninitialized) ty)) [uninit]
-  where ty = cTApplys (cTCon i) vs
-        uninit = CLValueSign (rawUninitDef ty) []
-
--- | Derive the PrimDeepSeqCond typeclass for data (sum) types.
--- For each constructor, fully evaluate the data structure. Do this by,
--- for each constructor arg, calling primDeepSeqCond (if the type arguments
--- are known), or primSeqCond (if they are not known) in which case the
--- correct function is called at elaboation time.
--- we put it here for consistency even though it is more related to
--- doDBits and/or dSDeepSeqCond
--- we need to do the freeset `isSubsetOf` tvset check here because
--- we need to decide whether to call primSeqCond or primDeepSeqCond
--- we're on thin ice deriving here - GHC does not support deriving for
--- GADTs not expressible in Haskell 98
-doDDeepSeqCond :: Id -> [Type] -> COSummands -> CSummands -> CDefn
-doDDeepSeqCond i vs ocs cs = Cinstance instance_cqt $
-                                [CLValueSign seq_def []]
-  where ty = cTApplys (cTCon i) vs
-        fn_ty = ty `fn` ty_forallb
-        mkCtx t = CPred (CTypeclass idClsDeepSeqCond) [t]
-        -- ctx only required if we use PrimDeepSeqCond
-        mty t = toMaybe ((S.fromList (tv t)) `S.isSubsetOf` tvset) t
-        ctxss = [ maybeToList mctx ++ ps | oc <- ocs,
-                                           CQType ps t <- cos_arg_types oc,
-                                           let mctx = fmap mkCtx (mty t) ]
-        ctxs = concat ctxss
-        fn_cqt = CQType [] fn_ty
-        instance_cqt = CQType ctxs (TAp (cTCon idClsDeepSeqCond) ty)
-        tvset = S.fromList (concatMap tv vs)
-        seqSummand cis = CClause [CPCon1 i (getCISName cis) (CPVar id_x)] [] (cVApply f [CVar id_x])
-          where freeset = S.fromList (tv (cis_arg_type cis))
-                f = if freeset `S.isSubsetOf` tvset
-                    then idPrimDeepSeqCond
-                    -- there are unresolved type arguments, so treat it like a function
-                    -- there are no contexts (see def of CInternalSummand)
-                    -- so we don't need to check for them
-                    else idPrimSeqCond
-        seq_clauses = map seqSummand cs ++ [CClause [CPVar id_x] [] (CVar $ idIdentityAt noPosition)]
-        seq_def = CDef idPrimDeepSeqCondNQ fn_cqt seq_clauses
-
->>>>>>> 91ef3018
 
 -- -------------------------
 

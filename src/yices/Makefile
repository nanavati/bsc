--- conflicted
+++ resolved
@@ -9,17 +9,10 @@
 all: install
 
 install:
-<<<<<<< HEAD
 	$(MAKE) -C $(VERSION) install LDCONFIG=ldconfig
-	ln -fsT $(VERSION)/include    include
-	ln -fsT $(VERSION)/lib        lib
-	ln -fsT $(VERSION)/include_hs include_hs
-=======
-	$(MAKE) -C $(VERSION) install
 	ln -fsn $(VERSION)/include
 	ln -fsn $(VERSION)/lib
 	ln -fsn $(VERSION)/include_hs
->>>>>>> 87fc8862
 	install -m 755 -d $(PREFIX)/lib/SAT
 	install -m 644 lib/* $(PREFIX)/lib/SAT
 
